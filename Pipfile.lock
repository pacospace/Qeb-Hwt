--- conflicted
+++ resolved
@@ -460,19 +460,11 @@
         },
         "thoth-common": {
             "hashes": [
-<<<<<<< HEAD
-                "sha256:304e1cf54ebcd4c3a18afd8afd75fa8c195a5e3d1ed501bcbbadcac40f846918",
-                "sha256:693f87290c19b64e42f84182059fe1c87e7c675583ff9fbe7bfde8fed8a82303"
-            ],
-            "index": "pypi",
-            "version": "==0.10.1"
-=======
                 "sha256:9167fd5147783204ab1e43879a8f43b24a2e5022287e7704e1086be85dfc7f94",
                 "sha256:c354170f25ba11562a3857129e9fb6f015a3201a7e69dabbe8405449180d225f"
             ],
             "index": "pypi",
             "version": "==0.10.2"
->>>>>>> a04c354d
         },
         "tzlocal": {
             "hashes": [
@@ -643,7 +635,6 @@
             "hashes": [
                 "sha256:5dd8bcf33e5f9513ffa06d5ad33d78f31e1931ac9a18f33d37e77a180d393a7c",
                 "sha256:b1ddb932186d8a6ac451e1d95844b382f55e12686d51ca0c68b6f61f2ab7a507"
-<<<<<<< HEAD
             ],
             "version": "==8.2.0"
         },
@@ -652,10 +643,6 @@
                 "sha256:561057acd4ae3809e665a9aaaf214afff110bbb6a6d5c8a96121aea6878408b3"
             ],
             "version": "==1.3.4"
-=======
-            ],
-            "version": "==8.2.0"
->>>>>>> a04c354d
         },
         "packaging": {
             "hashes": [
@@ -677,7 +664,6 @@
                 "sha256:966c145cd83c96502c3c3868f50408687b38434af77734af1e9ca461a4081d2d"
             ],
             "version": "==0.13.1"
-<<<<<<< HEAD
         },
         "pre-commit": {
             "hashes": [
@@ -686,8 +672,6 @@
             ],
             "index": "pypi",
             "version": "==2.0.1"
-=======
->>>>>>> a04c354d
         },
         "py": {
             "hashes": [
@@ -809,7 +793,6 @@
             ],
             "markers": "implementation_name == 'cpython' and python_version < '3.8'",
             "version": "==1.4.1"
-<<<<<<< HEAD
         },
         "virtualenv": {
             "hashes": [
@@ -817,8 +800,6 @@
                 "sha256:9a87270123622593ad454a81055b771a8898590ff3d6f3abbe48c4111ff49e79"
             ],
             "version": "==20.0.0b1"
-=======
->>>>>>> a04c354d
         },
         "wcwidth": {
             "hashes": [
